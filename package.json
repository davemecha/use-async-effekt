{
<<<<<<< HEAD
  "name": "use-async-effekt",
  "version": "0.1.0",
  "description": "React hooks for async effects and memoization with proper dependency tracking",
=======
  "name": "use-async-effekt-hooks",
  "version": "1.0.0",
  "description": "React hooks for async effects and memoization with proper dependency tracking and linting support",
>>>>>>> e5147d75
  "main": "dist/index.js",
  "types": "dist/index.d.ts",
  "files": [
    "dist",
    "README.md",
    "LICENSE"
  ],
  "scripts": {
    "build": "tsc",
    "prepublishOnly": "npm run build",
    "test": "jest",
    "test:watch": "jest --watch",
    "test:coverage": "jest --coverage",
    "test:react16": "npm run test:install-react16 && npm test",
    "test:react17": "npm run test:install-react17 && npm test",
    "test:react18": "npm run test:install-react18 && npm test",
    "test:react19": "npm run test:install-react19 && npm test",
    "test:all-versions": "npm run test:react16 && npm run test:react17 && npm run test:react18 && npm run test:react19",
    "test:install-react16": "npm install react@^16.8.0 react-dom@^16.8.0 @types/react@^16.8.0 @types/react-dom@^16.8.0 @testing-library/react@^12.1.5 @testing-library/react-hooks@^8.0.1",
    "test:install-react17": "npm install react@^17.0.0 react-dom@^17.0.0 @types/react@^17.0.0 @types/react-dom@^17.0.0 @testing-library/react@^12.1.5 @testing-library/react-hooks@^8.0.1",
    "test:install-react18": "npm install react@^18.0.0 react-dom@^18.0.0 @types/react@^18.0.0 @types/react-dom@^18.0.0 @testing-library/react@^14.1.0",
    "test:install-react19": "npm install react@^19.0.0 react-dom@^19.0.0 @types/react@^19.0.0 @types/react-dom@^19.0.0 @testing-library/react@^16.1.0"
  },
  "keywords": [
    "react",
    "hooks",
    "async",
    "effect",
    "memo",
    "typescript"
  ],
  "author": "Dave Gööck",
  "license": "MIT",
  "repository": {
    "type": "git",
    "url": "git+https://github.com/davemecha/use-async-effekt.git"
  },
  "bugs": {
    "url": "https://github.com/davemecha/use-async-effekt/issues"
  },
  "homepage": "https://github.com/davemecha/use-async-effekt#readme",
  "peerDependencies": {
    "react": ">=16.8.0 <20"
  },
  "devDependencies": {
    "@testing-library/jest-dom": "^6.1.0",
    "@testing-library/react": "^14.1.0",
    "@testing-library/user-event": "^14.5.0",
    "@types/jest": "^29.5.0",
    "@types/react": "^18.0.0",
    "@types/react-dom": "^18.0.0",
    "@types/semver": "^7.7.0",
    "jest": "^29.7.0",
    "jest-environment-jsdom": "^29.7.0",
    "react": "^18.0.0",
    "react-dom": "^18.0.0",
    "semver": "^7.7.2",
    "ts-jest": "^29.1.0",
    "typescript": "^5.0.0"
  },
  "jest": {
    "preset": "ts-jest",
    "testEnvironment": "jsdom",
    "setupFilesAfterEnv": [
      "<rootDir>/src/setupTests.ts"
    ],
    "testMatch": [
      "**/__tests__/**/*.test.{ts,tsx}",
      "**/*.test.{ts,tsx}"
    ],
    "collectCoverageFrom": [
      "src/**/*.{ts,tsx}",
      "!src/__tests__/**/*.{ts,tsx}",
      "!src/**/*.d.ts",
      "!src/setupTests.ts"
    ],
    "coverageReporters": [
      "text",
      "lcov",
      "html"
    ],
    "coverageThreshold": {
      "global": {
        "branches": 80,
        "functions": 80,
        "lines": 80,
        "statements": 80
      }
    }
  }
}<|MERGE_RESOLUTION|>--- conflicted
+++ resolved
@@ -1,13 +1,7 @@
 {
-<<<<<<< HEAD
-  "name": "use-async-effekt",
-  "version": "0.1.0",
-  "description": "React hooks for async effects and memoization with proper dependency tracking",
-=======
   "name": "use-async-effekt-hooks",
   "version": "1.0.0",
   "description": "React hooks for async effects and memoization with proper dependency tracking and linting support",
->>>>>>> e5147d75
   "main": "dist/index.js",
   "types": "dist/index.d.ts",
   "files": [
